--- conflicted
+++ resolved
@@ -220,8 +220,9 @@
 	 * Start HTTP server
 	 */
 	log.Println("Starting Prosody-Filer", versionString, "...")
-<<<<<<< HEAD
-	http.HandleFunc("/"+conf.UploadSubDir, handleRequest)
+	subpath := path.Join("/", conf.UploadSubDir)
+	subpath += "/"
+	http.HandleFunc(subpath, handleRequest)
 
 	listeners, err := activation.Listeners()
 	if err == nil && len(listeners) >= 1 {
@@ -249,11 +250,4 @@
 		log.Printf("Server started on port %s. Waiting for requests.\n", conf.Listenport)
 		log.Fatal(http.ListenAndServe(conf.Listenport, nil))
 	}
-=======
-	subpath := path.Join("/", conf.UploadSubDir)
-	subpath += "/"
-	http.HandleFunc(subpath, handleRequest)
-	log.Printf("Server started on port %s. Waiting for requests.\n", conf.Listenport)
-	http.ListenAndServe(conf.Listenport, nil)
->>>>>>> b761df7f
 }